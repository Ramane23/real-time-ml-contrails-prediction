--- conflicted
+++ resolved
@@ -25,13 +25,6 @@
 # Install Python dependencies from the pyproject.toml file
 RUN poetry install
 
-<<<<<<< HEAD
-# Explicitly copy CSV and Excel files to the container
-# Copy the required CSV and Excel files to the container
-#COPY airports.csv airlines.csv FAA_aircraft_characteristics_database.xlsx /app/
-
-=======
->>>>>>> 31f44b68
 # Copy all source code into the container
 COPY . /app
 
